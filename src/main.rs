--- conflicted
+++ resolved
@@ -10,15 +10,7 @@
 
 #[tokio::main]
 async fn main() -> Result<(), Box<dyn std::error::Error>> {
-<<<<<<< HEAD
-    // Start the logger
-    env_logger::init();
-
-    // Start the server
-    let mut server = Server::new();
-=======
     let server = Server::new();
->>>>>>> 6f1d68bf
     server.listen(8080).await?;
     Ok(())
 }